--- conflicted
+++ resolved
@@ -3,14 +3,11 @@
 from pathlib import Path
 from typing import List, Optional, Tuple, Union
 
-<<<<<<< HEAD
 import torch
-from nanotron.core.parallel.parameters import SlicesPair
-from nanotron.distributed import ParallelContext
+
+from nanotron.parallel import ParallelContext
+from nanotron.parallel.parameters import SlicesPair
 from nanotron.serialize.metadata import TensorMetadata, TensorMetadataV2
-=======
-from nanotron.parallel import ParallelContext
->>>>>>> 2be81dc3
 
 
 class ObjectType(Enum):
