--- conflicted
+++ resolved
@@ -128,11 +128,7 @@
 class DataArgs:
     """Arguments related to the data and data files processing"""
 
-<<<<<<< HEAD
-    dataset: Union[PretrainDatasetsArgs, NanosetDatasetsArgs, ChatDatasetsArgs]
-=======
-    dataset: Optional[Union[PretrainDatasetsArgs, NanosetDatasetsArgs]]
->>>>>>> 7b7ead9a
+    dataset: Optional[Union[PretrainDatasetsArgs, NanosetDatasetsArgs, ChatDatasetsArgs]]
     seed: Optional[int]
     num_loading_workers: Optional[int] = 1
 
