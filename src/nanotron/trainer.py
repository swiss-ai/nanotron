--- conflicted
+++ resolved
@@ -364,7 +364,6 @@
                         # NOTE: we don't need to clear dummy data generator from memory
                         clear_dataloader_from_memory(prev_dataloader, stage_name=stage.name)
 
-<<<<<<< HEAD
                 self.metadata.last_stage_idx = stage_idx
 
                 if is_resume_from_training:
@@ -378,21 +377,6 @@
                         level=logging.INFO,
                         rank=0,
                     )
-=======
-                # some datasets in brrr doesn't have hf_dataset_or_datasets attribute, like TokenizedBytesDatasetArgs
-                if hasattr(stage.data.dataset, "hf_dataset_or_datasets"):
-                    dataset_info = f"[Training Stage: {stage.name}] Switching to a new dataset {stage.data.dataset.hf_dataset_or_datasets}"
-                else:
-                    # Optionally, provide a default message or handle the case when the attribute doesn't exist
-                    dataset_info = f"[Training Stage: {stage.name}] Switching to a new dataset, details not available"
->>>>>>> 90780b54
-
-                log_rank(
-                    dataset_info,
-                    logger=logger,
-                    level=logging.INFO,
-                    rank=0,
-                )
 
                 dataloader = dataloaders[stage.name]
                 # NOTE: if a dataloader is lazy initialized, we need to call it to initialize it
